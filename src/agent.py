import os
import sys
import json
import colorama
from colorama import Fore, Style
from dotenv import load_dotenv
from langchain.agents import AgentExecutor
from langchain.agents import create_tool_calling_agent
from langchain.globals import set_verbose
from langchain.prompts import (SystemMessagePromptTemplate,
                               MessagesPlaceholder,
                               AIMessagePromptTemplate,
                               HumanMessagePromptTemplate,
                               PromptTemplate,
                               ChatPromptTemplate)
from langchain_community.chat_message_histories import ChatMessageHistory
from langchain_core.chat_history import BaseChatMessageHistory
from langchain_core.runnables.history import RunnableWithMessageHistory
from langchain_openai import ChatOpenAI
from openai import OpenAI
from typing import Optional

from .agent_tools import (
    get_available_doctors_specialities, 
    get_doc_by_speciality_tool,
    store_patient_details_tool,
    store_patient_details,
    GetDoctorsBySpecialityInput
)
from .common import write
from .consts import SYSTEM_AGENT_SIMPLE
from .utils import CustomCallBackHandler
from enum import Enum

load_dotenv()

os.environ["OPENAI_API_KEY"] = os.getenv("API_KEY")
os.environ["LANGCHAIN_TRACING_V2"] = "true"
os.environ["LANGCHAIN_API_KEY"] = "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"  # Exposed intentionally

colorama.init(autoreset=True)

class ChatHistory:
    def __init__(self):
        self.messages = []
        self.patient_data = None  # Add patient data storage
    
    def add_user_message(self, content: str):
        self.messages.append({"type": "human", "content": content})
    
    def add_ai_message(self, content: str):
        self.messages.append({"type": "ai", "content": content})
    
    def set_patient_data(self, data: dict):
        self.patient_data = data
    
    def get_patient_data(self):
        return self.patient_data
    
    def clear(self):
        self.messages = []
        self.patient_data = None

# Store for chat histories
store = {}

set_verbose(False)

cb = CustomCallBackHandler()
model = ChatOpenAI(model="gpt-4o", callbacks=[cb])

class SpecialityEnum(str, Enum):
    DERMATOLOGIST ="Dermatologist"
    DENTIST ="Dentist"
    CARDIOLOGIST = "Cardiologist"
    ORTHOPEDICS = "Orthopedics"
    GENERALSURGERY = "General Surgery"
    GENERALDENTIST = "General Dentist"
    ORTHODONTIST = "Orthodontist"

def get_session_history(session_id: str) -> ChatHistory:
    if session_id not in store:
        store[session_id] = ChatHistory()
    history = store[session_id]
    print("-------------------SESSION HISTORY-----------------------")
    print(f"\n🔍 Chat History for Session: {session_id}")
    # print("History as Dict:", vars(history))
    # print("HISTORY: ", history)
    for msg in history.messages:
        print("SINGLE MESSAGE")
        print(f"{msg['type']} : {msg['content']}")  # ✅ Access dictionary keys correctly
        print("Message:", msg)  # ✅ Print full message dictionary for debugging

    print("-------------------SESSION HISTORY-----------------------")
    return history

def chat_engine():
    client = OpenAI()
    
    def format_tools_for_openai():
        return [
            {
                "type": "function",
                "function": {
                    "name": "get_available_doctors_specialities",
                    "description": "Get list of available medical specialities",
                    "parameters": {
                        "type": "object",
                        "properties": {},
                        "required": []
                    }
                }
            },
            {
                "type": "function",
                "function": {
                    "name": "get_doctor_by_speciality",
                    "description": "Get doctors by speciality and location",
                    "parameters": {
                        "type": "object",
                        "properties": {
                            "speciality": {
                                "type": "string",
                                "description": "Medical speciality"
                            },
                            "location": {
                                "type": "string",
                                "description": "Location/city name"
                            },
                            "sub_speciality": {
                                "type": "string",
                                "description": "Optional sub-speciality of the doctor",
                                "optional": True
                            }
                        },
                        "required": ["speciality", "location"]
                    }
                }
            },
            {
                "type": "function",
                "function": {
                    "name": "store_patient_details_tool",
                    "description": "Store patient information",
                    "parameters": {
                        "type": "object",
                        "properties": {
                            "Name": {
                                "type": "string",
                                "description": "Patient's name"
                            },
                            "Gender": {
                                "type": "string",
                                "description": "Patient's gender"
                            },
                            "Location": {
                                "type": "string",
                                "description": "Patient's location"
                            },
                            "Issue": {
                                "type": "string",
                                "description": "Patient's medical issue"
                            }
                        },
                        "required": ["Name", "Gender", "Location", "Issue"]
                    }
                }
            }
        ]

    class OpenAIChatEngine:
        def __init__(self):
            self.tools = format_tools_for_openai()
            self.history_messages_key = []
        
        def invoke(self, inputs, config=None):
            message = inputs["input"]
            session_id = inputs.get("session_id", "default")
            
            # Get chat history
            history = get_session_history(session_id)
            
            # Initialize messages with system prompt and initial greeting if this is a new session
            if not history.messages:
                messages = [
                    {"role": "system", "content": SYSTEM_AGENT_SIMPLE},
                    {"role": "assistant", "content": "Hello, I am your personal medical assistant. How are you feeling today?"}
                ]
                # Save initial greeting to history
                history.add_ai_message("Hello, I am your personal medical assistant. How are you feeling today?")
            else:
                messages = [{"role": "system", "content": SYSTEM_AGENT_SIMPLE}]
            
            # Add chat history
            for msg in history.messages:
                role = "assistant" if msg["type"] == "ai" else "user"
                messages.append({"role": role, "content": msg["content"]})
            
            # Add current message
            messages.append({"role": "user", "content": message})
            
<<<<<<< HEAD
            # history.add_user_message(message)
            
            try:
                # Make API call
                response = client.chat.completions.create(
                    model="gpt-4-turbo-preview",
                    messages=messages,
                    tools=self.tools,
                    tool_choice="auto"
                )
                
                # Process response
                assistant_message = response.choices[0].message
                # history.add_ai_message(assistant_message.content)
=======
            # Save user message to history
            history.add_user_message(message)
            
            # Get initial response from OpenAI
            response = client.chat.completions.create(
                model="gpt-4-turbo-preview",
                messages=messages,
                tools=self.tools,
                tool_choice="auto"
            )
            
            assistant_message = response.choices[0].message
            patient_info = None
            doctors_data = None
            
            # Save assistant's initial response to history only if it has content
            if assistant_message.content:
                history.add_ai_message(assistant_message.content)
            
            # Handle tool calls if any
            if assistant_message.tool_calls:
                # Add the assistant's message with tool calls first
                messages.append({
                    "role": "assistant",
                    "content": assistant_message.content if assistant_message.content else "",
                    "tool_calls": [
                        {
                            "id": tool_call.id,
                            "type": "function",
                            "function": {
                                "name": tool_call.function.name,
                                "arguments": tool_call.function.arguments
                            }
                        } for tool_call in assistant_message.tool_calls
                    ]
                })
>>>>>>> d13d1d21
                
                for tool_call in assistant_message.tool_calls:
                    func_name = tool_call.function.name
                    func_args = json.loads(tool_call.function.arguments)
                    
                    try:
                        # Execute the appropriate function
                        if func_name == "get_available_doctors_specialities":
                            result = get_available_doctors_specialities()
                        elif func_name == "get_doctor_by_speciality":
                            result = get_doc_by_speciality_tool.invoke(func_args)
                            doctors_data = result
                        elif func_name == "store_patient_details_tool":
                            func_args["session_id"] = session_id
                            result = store_patient_details_tool.invoke(func_args)
                            patient_info = result
                            # Store patient info in session
                            history.set_patient_data(result)
                        
<<<<<<< HEAD
                        try:
                            # Execute the appropriate function
                            if func_name == "get_available_doctors_specialities":
                                result = get_available_doctors_specialities()
                            elif func_name == "get_doctor_by_speciality":
                                result = get_doc_by_speciality_tool.invoke(func_args)
                                doctors_data = result
                            elif func_name == "store_patient_details_tool":
                                func_args["session_id"] = session_id
                                result = store_patient_details_tool.invoke(func_args)
                                patient_info = result
                                # Store patient info in session
                                history.set_patient_data(result)
                            
                            # Add the tool response message
                            messages.append({
                                "role": "tool",
                                "tool_call_id": tool_call.id,
                                "content": json.dumps(result)
                            })
                        except Exception as e:
                            print(f"Error executing tool {func_name}: {str(e)}")
                            messages.append({
                                "role": "tool",
                                "tool_call_id": tool_call.id,
                                "content": json.dumps({"error": str(e)})
                            })
                    
                    # Get final response with tool outputs
                    final_response = client.chat.completions.create(
                        model="gpt-4-turbo-preview",
                        messages=messages
                    )
                    
                    # Format response in the desired structure
                    # formatted_response = {
                    #     "response": {
                    #         "message": final_response.choices[0].message.content.split("\n\n")[0]
                    #     }
                    # }

                    formatted_response = {
                        "message": final_response.choices[0].message.content.split("\n\n")[0]
                    }
                    
                    # Add patient info from session if available
                    session_patient_data = history.get_patient_data()
                    if session_patient_data:
                        formatted_response["patient"] = session_patient_data
                    
                    # Add new patient info if just collected
                    if patient_info and patient_info != session_patient_data:
                        formatted_response["patient"] = patient_info
                    
                    # Add doctors data if available
                    if doctors_data:
                        formatted_response["data"] = doctors_data
                    
                    return formatted_response
=======
                        # Add the tool response message
                        messages.append({
                            "role": "tool",
                            "tool_call_id": tool_call.id,
                            "content": json.dumps(result)
                        })
                    except Exception as e:
                        print(f"Error executing tool {func_name}: {str(e)}")
                        messages.append({
                            "role": "tool",
                            "tool_call_id": tool_call.id,
                            "content": json.dumps({"error": str(e)})
                        })
>>>>>>> d13d1d21
                
                # Get final response with tool outputs
                final_response = client.chat.completions.create(
                    model="gpt-4-turbo-preview",
                    messages=messages
                )
                
                # Save final response to history only if it has content
                if final_response.choices[0].message.content:
                    history.add_ai_message(final_response.choices[0].message.content)
                
                # Format response in the desired structure
                formatted_response = {
<<<<<<< HEAD
                    "message": assistant_message.content.split("\n\n")[0]
=======
                      "message": final_response.choices[0].message.content.split("\n\n")[0]
>>>>>>> d13d1d21
                }
                
                # Add patient info from session if available
                session_patient_data = history.get_patient_data()
                if session_patient_data:
                    formatted_response["patient"] = session_patient_data
                
                # Add new patient info if just collected
                if patient_info and patient_info != session_patient_data:
                    formatted_response["patient"] = patient_info
                
                # Add doctors data if available
                if doctors_data:
                    formatted_response["data"] = doctors_data
                
                return formatted_response
            
            # If no tool calls, return simple response with session patient data if available
            formatted_response = {
                    "message": assistant_message.content.split("\n\n")[0]
            }
            
            # Add patient info from session if available
            session_patient_data = history.get_patient_data()
            if session_patient_data:
                formatted_response["patient"] = session_patient_data
            
            return formatted_response
    
    return OpenAIChatEngine()


def repl_chat(session_id: str):
    agent = chat_engine()
    history = get_session_history(session_id)
    
    write("Welcome to the Medical Assistant Chat!", role="system")
    write("Type 'exit' to end the conversation.", role="system")
    
    while True:
        try:
            # Get user input
            user_input = input(Fore.GREEN + "You: " + Style.RESET_ALL)
            
            if user_input.lower() == 'exit':
                write("Goodbye!", role="assistant")
                break
            
            # Add to history and get response
            history.add_user_message(user_input)
            response = agent.invoke({"input": user_input, "session_id": session_id})
            
            # Process and display response
            bot_response = response['response']['message']
            history.add_ai_message(bot_response)
            write(f"Agent: {bot_response}", role="assistant")
            
        except KeyboardInterrupt:
            write("\nGoodbye!", role="system")
            break
        except Exception as e:
            write(f"An error occurred: {str(e)}", role="error")
            continue
<|MERGE_RESOLUTION|>--- conflicted
+++ resolved
@@ -84,13 +84,10 @@
     history = store[session_id]
     print("-------------------SESSION HISTORY-----------------------")
     print(f"\n🔍 Chat History for Session: {session_id}")
-    # print("History as Dict:", vars(history))
-    # print("HISTORY: ", history)
+    print("History as Dict:", vars(history))
+    print("HISTORY: ", history)
     for msg in history.messages:
-        print("SINGLE MESSAGE")
-        print(f"{msg['type']} : {msg['content']}")  # ✅ Access dictionary keys correctly
-        print("Message:", msg)  # ✅ Print full message dictionary for debugging
-
+        print("MESSAGE:", msg)
     print("-------------------SESSION HISTORY-----------------------")
     return history
 
@@ -199,22 +196,6 @@
             # Add current message
             messages.append({"role": "user", "content": message})
             
-<<<<<<< HEAD
-            # history.add_user_message(message)
-            
-            try:
-                # Make API call
-                response = client.chat.completions.create(
-                    model="gpt-4-turbo-preview",
-                    messages=messages,
-                    tools=self.tools,
-                    tool_choice="auto"
-                )
-                
-                # Process response
-                assistant_message = response.choices[0].message
-                # history.add_ai_message(assistant_message.content)
-=======
             # Save user message to history
             history.add_user_message(message)
             
@@ -251,7 +232,6 @@
                         } for tool_call in assistant_message.tool_calls
                     ]
                 })
->>>>>>> d13d1d21
                 
                 for tool_call in assistant_message.tool_calls:
                     func_name = tool_call.function.name
@@ -271,67 +251,6 @@
                             # Store patient info in session
                             history.set_patient_data(result)
                         
-<<<<<<< HEAD
-                        try:
-                            # Execute the appropriate function
-                            if func_name == "get_available_doctors_specialities":
-                                result = get_available_doctors_specialities()
-                            elif func_name == "get_doctor_by_speciality":
-                                result = get_doc_by_speciality_tool.invoke(func_args)
-                                doctors_data = result
-                            elif func_name == "store_patient_details_tool":
-                                func_args["session_id"] = session_id
-                                result = store_patient_details_tool.invoke(func_args)
-                                patient_info = result
-                                # Store patient info in session
-                                history.set_patient_data(result)
-                            
-                            # Add the tool response message
-                            messages.append({
-                                "role": "tool",
-                                "tool_call_id": tool_call.id,
-                                "content": json.dumps(result)
-                            })
-                        except Exception as e:
-                            print(f"Error executing tool {func_name}: {str(e)}")
-                            messages.append({
-                                "role": "tool",
-                                "tool_call_id": tool_call.id,
-                                "content": json.dumps({"error": str(e)})
-                            })
-                    
-                    # Get final response with tool outputs
-                    final_response = client.chat.completions.create(
-                        model="gpt-4-turbo-preview",
-                        messages=messages
-                    )
-                    
-                    # Format response in the desired structure
-                    # formatted_response = {
-                    #     "response": {
-                    #         "message": final_response.choices[0].message.content.split("\n\n")[0]
-                    #     }
-                    # }
-
-                    formatted_response = {
-                        "message": final_response.choices[0].message.content.split("\n\n")[0]
-                    }
-                    
-                    # Add patient info from session if available
-                    session_patient_data = history.get_patient_data()
-                    if session_patient_data:
-                        formatted_response["patient"] = session_patient_data
-                    
-                    # Add new patient info if just collected
-                    if patient_info and patient_info != session_patient_data:
-                        formatted_response["patient"] = patient_info
-                    
-                    # Add doctors data if available
-                    if doctors_data:
-                        formatted_response["data"] = doctors_data
-                    
-                    return formatted_response
-=======
                         # Add the tool response message
                         messages.append({
                             "role": "tool",
@@ -345,7 +264,6 @@
                             "tool_call_id": tool_call.id,
                             "content": json.dumps({"error": str(e)})
                         })
->>>>>>> d13d1d21
                 
                 # Get final response with tool outputs
                 final_response = client.chat.completions.create(
@@ -359,11 +277,7 @@
                 
                 # Format response in the desired structure
                 formatted_response = {
-<<<<<<< HEAD
-                    "message": assistant_message.content.split("\n\n")[0]
-=======
                       "message": final_response.choices[0].message.content.split("\n\n")[0]
->>>>>>> d13d1d21
                 }
                 
                 # Add patient info from session if available
